# YOLambda: Scaling YOLOv9 inference with Serverless

## Overview

Learn how to run inference at scale with [YOLOv9](https://github.com/ultralytics/ultralytics) in a secure and reliable way with [AWS Lambda](https://aws.amazon.com/lambda/) and [AWS SAM](https://aws.amazon.com/serverless/sam/).

<p>
	<img src="images/example.jpg" width="30%"/>
	>>>
	<img src="images/lambda.png" width="5%"/>
	>>>
	<img src="images/output.jpg" width="30%"/>
</p>

## Instructions

0. Install dependencies

	```bash
	# Create a new environment and activate it
	conda env create -f environment.yml
	conda activate yolambda

	# Install dependencies
	pip install -qr requirements.txt
	```

1. Convert YOLOv9 model to ONNX

	```bash
	# Export PT -> ONNX
	yolo mode=export model=yolov9c.pt format=onnx dynamic=True

	# (Optional) Simplify
	# https://github.com/daquexian/onnx-simplifier
	onnxsim yolov9c.onnx yolov9c.onnx

	# (Optional) Optimize
	# https://github.com/onnx/optimizer
	python -m onnxoptimizer yolov9c.onnx yolov9c.onnx

	# (Optional) Visualize

	# 🌐 Browser
	# Visit https://netron.app/

	# 💻 CLI
	# https://github.com/lutzroeder/netron
	netron -b yolov9c.onnx

	# Move it to the models folder
<<<<<<< HEAD
	mkdir models; mv yolov8n.onnx $_
=======
	mkdir --parents ./models/; mv yolov9c.onnx $_
>>>>>>> 8fce8f26
	```

2. Build and deploy the application

	```bash
	# 🏗️ Build
	sam build --use-container

	# 🚀 Deploy
	sam deploy --guided

	# ❗ Don't forget to note down the function URL
	export YOLAMBDA_URL=$(sam list stack-outputs --stack-name yolambda --output json | jq -r .[0].OutputValue)
	```

4. Test the application

	**Development:**

	Using [sam local](https://docs.aws.amazon.com/serverless-application-model/latest/developerguide/using-sam-cli-local.html)

	```bash
	# Create event
	echo {\"body\": \"{\\\"image\\\": \\\"$(base64 images/example.jpg)\\\"}\"} > test/event.json

	# Invoke function
	sam local invoke --event test/event.json
	```

	**Production:**

	Using [awscurl](https://github.com/okigan/awscurl.git)

	<!--
	Note: learned a lot by checking the `aws_curl.make_request` implementation
	https://github.com/okigan/awscurl/blob/master/awscurl/awscurl.py
	-->

	```bash
	# Create payload
	echo {\"image\": \"$(base64 images/example.jpg)\"} > test/payload.json

	# Make request
	awscurl --service lambda -X GET -d @test/payload.json $YOLAMBDA_URL

	# Pro tip: pretty-print the output by piping it to jq
	```

	or a custom Python script

	```bash
	python test/test.py $YOLAMBDA_URL images/example.jpg
	```

<!--
## TODO

* Build a Streamlit application around this

* Run Lambda functions on the AWS IoT Greengrass core (v1? v2?)
https://aws.amazon.com/blogs/aws/aws-greengrass-run-aws-lambda-functions-on-connected-devices/
https://docs.aws.amazon.com/greengrass/v1/developerguide/lambda-functions.html
https://docs.aws.amazon.com/greengrass/v2/developerguide/greengrass-v1-concept-differences.html

	Issues with the GG service role:
	> GreenGrass is not authorized to assume the Service Role
	https://repost.aws/questions/QUrO84DbX-QLe8I2fiLKEshg/greengrass-is-not-authorized-to-assume-the-service-role
	https://docs.aws.amazon.com/greengrass/v1/developerguide/security_iam_troubleshoot.html
	https://docs.aws.amazon.com/greengrass/v1/developerguide/service-role.html

	NMCLI to manage wifi connection
	https://www.makeuseof.com/connect-to-wifi-with-nmcli/

* Test with Serverless
https://www.serverless.com/framework/docs/providers/aws/guide/functions
--><|MERGE_RESOLUTION|>--- conflicted
+++ resolved
@@ -49,11 +49,7 @@
 	netron -b yolov9c.onnx
 
 	# Move it to the models folder
-<<<<<<< HEAD
 	mkdir models; mv yolov8n.onnx $_
-=======
-	mkdir --parents ./models/; mv yolov9c.onnx $_
->>>>>>> 8fce8f26
 	```
 
 2. Build and deploy the application
